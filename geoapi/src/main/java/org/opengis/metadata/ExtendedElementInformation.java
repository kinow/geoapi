--- conflicted
+++ resolved
@@ -113,7 +113,6 @@
     /**
      * Obligation of the extended element.
      *
-<<<<<<< HEAD
      * <div class="warning"><b>Upcoming API change — type change</b><br>
      * According ISO 19115, {@code Obligation} shall be an enumeration, not a code list.
      * Such enumeration already exists in the {@link org.opengis.annotation} package.
@@ -121,10 +120,7 @@
      * replaced by {@code org.opengis.annotation.Obligation} in GeoAPI 4.0.
      * See <a href="http://jira.codehaus.org/browse/GEO-199">GEO-199</a> for more information.</div>
      *
-     * @return Obligation of the extended element, or {@code null}.
-=======
      * @return obligation of the extended element, or {@code null}.
->>>>>>> 9a8a3306
      *
      * @condition The {@linkplain #getDataType() data type} is not {@link Datatype#ENUMERATION ENUMERATION},
      *            {@link Datatype#CODE_LIST CODE_LIST} or {@link Datatype#CODE_LIST_ELEMENT CODE_LIST_ELEMENT}.
@@ -220,16 +216,12 @@
     /**
      * Name of the person or organization creating the extended element.
      *
-<<<<<<< HEAD
      * <div class="warning"><b>Upcoming API change — generalization</b><br>
      * As of ISO 19115:2014, {@code ResponsibleParty} is replaced by the {@link Responsibility} parent interface.
      * This change may be applied in GeoAPI 4.0.
      * </div>
      *
-     * @return Name of the person or organization creating the extended element.
-=======
      * @return name of the person or organization creating the extended element.
->>>>>>> 9a8a3306
      */
     @UML(identifier="source", obligation=MANDATORY, specification=ISO_19115, version=2003)
     Collection<? extends ResponsibleParty> getSources();
